import logging
from pathlib import Path
from typing import Union

import xarray
from torchdata.datapipes.iter import IterDataPipe

xarray.set_options(keep_attrs=True)

from datetime import timedelta

from ocf_datapipes.config.model import Configuration
from ocf_datapipes.convert import ConvertGSPToNumpy
from ocf_datapipes.load import (
    OpenConfiguration,
    OpenGSP,
    OpenGSPFromDatabase,
    OpenGSPNational,
    OpenNWP,
    OpenPVFromNetCDF,
    OpenSatellite,
    OpenTopography,
)
from ocf_datapipes.select import (
    DropGSP,
    LocationPicker,
    SelectLiveT0Time,
    SelectLiveTimeSlice,
    SelectSpatialSliceMeters,
    SelectTimeSlice,
)
from ocf_datapipes.transform.numpy import AddLength
from ocf_datapipes.transform.xarray import (
    AddT0IdxAndSamplePeriodDuration,
    ConvertSatelliteToInt8,
    ConvertToNWPTargetTime,
    CreatePVImage,
    Downsample,
    EnsureNPVSystemsPerExample,
    Normalize,
    PreProcessMetNet,
    ReprojectTopography,
)
from ocf_datapipes.utils.consts import (
    NWP_MEAN,
    NWP_STD,
    SAT_MEAN,
    SAT_MEAN_DA,
    SAT_STD,
    SAT_STD_DA,
    BatchKey,
)

logger = logging.getLogger("metnet_datapipe")
logger.setLevel(logging.DEBUG)


def normalize_gsp(x):  # So it can be pickled
    return x / x.capacity_megawatt_power


def metnet_national_datapipe(
    configuration_filename: Union[Path, str], mode="train", use_sun: bool = True
) -> IterDataPipe:
    """
    Make GSP national data pipe

    Currently only has GSP and NWP's in them

    Args:
        configuration_filename: the configruation filename for the pipe
        mode: One of 'train', 'val', or 'test'

    Returns: datapipe
    """

    # load configuration
    config_datapipe = OpenConfiguration(configuration_filename)
    configuration: Configuration = next(iter(config_datapipe))

    # Check which modalities to use
    use_nwp = True if configuration.input_data.nwp.nwp_zarr_path != "" else False
    use_pv = True if configuration.input_data.pv.pv_files_groups[0].pv_filename != "" else False
    use_sat = True if configuration.input_data.satellite.satellite_zarr_path != "" else False
    use_hrv = True if configuration.input_data.hrvsatellite.hrvsatellite_zarr_path != "" else False
    print(f"NWP: {use_nwp} Sat: {use_sat}, HRV: {use_hrv} PV: {use_pv}")
    # Load GSP national data
    logger.debug("Opening GSP Data")
    gsp_datapipe = OpenGSP(gsp_pv_power_zarr_path=configuration.input_data.gsp.gsp_zarr_path)

    gsp_datapipe, gsp_loc_datapipe = DropGSP(gsp_datapipe, gsps_to_keep=[0]).fork(2)

    location_datapipe = LocationPicker(gsp_loc_datapipe)

    logger.debug("Add t0 idx and normalize")

    gsp_datapipe, gsp_time_periods_datapipe, gsp_t0_datapipe = (
        gsp_datapipe.normalize(normalize_fn=normalize_gsp)
        .add_t0_idx_and_sample_period_duration(
            sample_period_duration=timedelta(minutes=30),
            history_duration=timedelta(minutes=configuration.input_data.gsp.history_minutes),
        )
        .fork(3)
    )
    # get time periods
    # get contiguous time periods
    logger.debug("Getting contiguous time periods")
    gsp_time_periods_datapipe = gsp_time_periods_datapipe.get_contiguous_time_periods(
        sample_period_duration=timedelta(minutes=30),
        history_duration=timedelta(minutes=configuration.input_data.gsp.history_minutes),
        forecast_duration=timedelta(minutes=configuration.input_data.gsp.forecast_minutes),
    )

    secondary_datapipes = []

    # Load NWP data
    if use_nwp:
        logger.debug("Opening NWP Data")
        nwp_datapipe = OpenNWP(configuration.input_data.nwp.nwp_zarr_path)

        (
            nwp_datapipe,
            nwp_time_periods_datapipe,
        ) = nwp_datapipe.add_t0_idx_and_sample_period_duration(
            sample_period_duration=timedelta(hours=1),
            history_duration=timedelta(minutes=configuration.input_data.nwp.history_minutes),
        ).fork(
            2
        )

        nwp_time_periods_datapipe = nwp_time_periods_datapipe.get_contiguous_time_periods(
            sample_period_duration=timedelta(minutes=60),
            history_duration=timedelta(minutes=configuration.input_data.nwp.history_minutes),
            forecast_duration=timedelta(minutes=configuration.input_data.nwp.forecast_minutes),
            time_dim="init_time_utc",
        )
        secondary_datapipes.append(nwp_time_periods_datapipe)

    if use_sat:
        logger.debug("Opening Satellite Data")
        sat_datapipe = OpenSatellite(configuration.input_data.satellite.satellite_zarr_path)
        (
            sat_datapipe,
            sat_time_periods_datapipe,
        ) = sat_datapipe.add_t0_idx_and_sample_period_duration(
            sample_period_duration=timedelta(minutes=5),
            history_duration=timedelta(minutes=configuration.input_data.satellite.history_minutes),
        ).fork(
            2
        )

        sat_time_periods_datapipe = sat_time_periods_datapipe.get_contiguous_time_periods(
            sample_period_duration=timedelta(minutes=5),
            history_duration=timedelta(minutes=configuration.input_data.satellite.history_minutes),
            forecast_duration=timedelta(minutes=1),
        )
        secondary_datapipes.append(sat_time_periods_datapipe)

    if use_hrv:
        logger.debug("Opening HRV Satellite Data")
        sat_hrv_datapipe = OpenSatellite(
            configuration.input_data.hrvsatellite.hrvsatellite_zarr_path
        )

        (
            sat_hrv_datapipe,
            sat_hrv_time_periods_datapipe,
        ) = sat_hrv_datapipe.add_t0_idx_and_sample_period_duration(
            sample_period_duration=timedelta(minutes=5),
            history_duration=timedelta(
                minutes=configuration.input_data.hrvsatellite.history_minutes
            ),
        ).fork(
            2
        )
        sat_hrv_time_periods_datapipe = sat_hrv_time_periods_datapipe.get_contiguous_time_periods(
            sample_period_duration=timedelta(minutes=5),
            history_duration=timedelta(
                minutes=configuration.input_data.hrvsatellite.history_minutes
            ),
            forecast_duration=timedelta(minutes=1),
        )
        secondary_datapipes.append(sat_hrv_time_periods_datapipe)

    if use_pv:
        logger.debug("Opening PV")
        pv_datapipe, pv_location_datapipe = OpenPVFromNetCDF(
            pv_power_filename=configuration.input_data.pv.pv_files_groups[0].pv_filename,
            pv_metadata_filename=configuration.input_data.pv.pv_files_groups[
                0
            ].pv_metadata_filename,
        ).fork(2)

        logger.debug("Add t0 idx")
        (
            pv_datapipe,
            pv_time_periods_datapipe,
        ) = pv_datapipe.add_t0_idx_and_sample_period_duration(
            sample_period_duration=timedelta(minutes=5),
            history_duration=timedelta(minutes=configuration.input_data.pv.history_minutes),
        ).fork(
            2
        )

        pv_time_periods_datapipe = pv_time_periods_datapipe.get_contiguous_time_periods(
            sample_period_duration=timedelta(minutes=5),
            history_duration=timedelta(minutes=configuration.input_data.pv.history_minutes),
            forecast_duration=timedelta(minutes=1),
        )
        secondary_datapipes.append(pv_time_periods_datapipe)

    # find joint overlapping timer periods
    logger.debug("Getting joint time periods")
    overlapping_datapipe = gsp_time_periods_datapipe.select_overlapping_time_slice(
        secondary_datapipes=secondary_datapipes,
    )

    (
        gsp_time_periods,
        nwp_time_periods,
        sat_time_periods,
        sat_hrv_time_periods,
        pv_time_periods,
    ) = overlapping_datapipe.fork(5)

    # select time periods
    gsp_t0_datapipe = gsp_t0_datapipe.select_time_periods(time_periods=gsp_time_periods)

    # select t0 periods
    logger.debug("Select t0 joint")
    (
        gsp_t0_datapipe,
        nwp_t0_datapipe,
        sat_t0_datapipe,
        sat_hrv_t0_datapipe,
        pv_t0_datapipe,
    ) = gsp_t0_datapipe.select_t0_time().fork(5)

    # take pv time slices
    logger.debug("Take GSP time slices")
    gsp_datapipe = gsp_datapipe.select_time_slice(
        t0_datapipe=gsp_t0_datapipe,
        history_duration=timedelta(minutes=0),
        forecast_duration=timedelta(minutes=configuration.input_data.gsp.forecast_minutes),
        sample_period_duration=timedelta(minutes=30),
    )

    if use_nwp:
        # take nwp time slices
        logger.debug("Take NWP time slices")
        nwp_datapipe = nwp_datapipe.convert_to_nwp_target_time(
            t0_datapipe=nwp_t0_datapipe,
            sample_period_duration=timedelta(hours=1),
            history_duration=timedelta(minutes=configuration.input_data.nwp.history_minutes),
            forecast_duration=timedelta(minutes=configuration.input_data.nwp.forecast_minutes),
        ).normalize(mean=NWP_MEAN, std=NWP_STD)

    if use_sat:
        logger.debug("Take Satellite time slices")
        # take sat time slices
        sat_datapipe = sat_datapipe.select_time_slice(
            t0_datapipe=sat_t0_datapipe,
            history_duration=timedelta(minutes=configuration.input_data.satellite.history_minutes),
            forecast_duration=timedelta(minutes=0),
            sample_period_duration=timedelta(minutes=5),
        ).normalize(mean=SAT_MEAN_DA, std=SAT_STD_DA)

    if use_hrv:
        logger.debug("Take HRV Satellite time slices")
        sat_hrv_datapipe = sat_hrv_datapipe.select_time_slice(
            t0_datapipe=sat_hrv_t0_datapipe,
            history_duration=timedelta(
                minutes=configuration.input_data.hrvsatellite.history_minutes
            ),
            forecast_duration=timedelta(minutes=0),
            sample_period_duration=timedelta(minutes=5),
        ).normalize(mean=SAT_MEAN["HRV"], std=SAT_STD["HRV"])

    if use_pv:
        logger.debug("Take PV Time Slices")
        # take pv time slices
        if use_sat:
            sat_datapipe, image_datapipe = sat_datapipe.fork(2)
        elif use_hrv:
            sat_hrv_datapipe, image_datapipe = sat_hrv_datapipe.fork(2)
        elif use_nwp:
            nwp_datapipe, image_datapipe = nwp_datapipe.fork(2)

        pv_datapipe = pv_datapipe.select_time_slice(
            t0_datapipe=pv_t0_datapipe,
            history_duration=timedelta(minutes=configuration.input_data.pv.history_minutes),
            forecast_duration=timedelta(minutes=0),
            sample_period_duration=timedelta(minutes=5),
        ).create_pv_image(image_datapipe, normalize=True, max_num_pv_systems=1000)

    # Now combine in the MetNet format
    modalities = []
    if use_nwp:
        modalities.append(nwp_datapipe)
    if use_hrv:
        modalities.append(sat_hrv_datapipe)
    if use_sat:
        modalities.append(sat_datapipe)
    if use_pv:
        modalities.append(pv_datapipe)

    combined_datapipe = PreProcessMetNet(
        modalities,
        location_datapipe=location_datapipe,
        center_width=500_000,
        center_height=1_000_000,
        context_height=10_000_000,
        context_width=10_000_000,
        output_width_pixels=256,
        output_height_pixels=256,
        add_sun_features=use_sun,
    )
    if mode == "train":
<<<<<<< HEAD
        combined_datapipe = combined_datapipe
    elif mode == "val":
        combined_datapipe = combined_datapipe
=======
        combined_datapipe = combined_datapipe.header(
            configuration.process.n_train_batches
        ).set_length(configuration.process.n_train_batches)
    elif mode == "val":
        combined_datapipe = combined_datapipe.header(
            configuration.process.n_validation_batches
        ).set_length(configuration.process.n_validation_batches)
>>>>>>> c53db8f9

    gsp_datapipe = ConvertGSPToNumpy(gsp_datapipe)
    return combined_datapipe.zip(gsp_datapipe)  # Makes (Inputs, Label) tuples<|MERGE_RESOLUTION|>--- conflicted
+++ resolved
@@ -316,19 +316,9 @@
         add_sun_features=use_sun,
     )
     if mode == "train":
-<<<<<<< HEAD
         combined_datapipe = combined_datapipe
     elif mode == "val":
         combined_datapipe = combined_datapipe
-=======
-        combined_datapipe = combined_datapipe.header(
-            configuration.process.n_train_batches
-        ).set_length(configuration.process.n_train_batches)
-    elif mode == "val":
-        combined_datapipe = combined_datapipe.header(
-            configuration.process.n_validation_batches
-        ).set_length(configuration.process.n_validation_batches)
->>>>>>> c53db8f9
 
     gsp_datapipe = ConvertGSPToNumpy(gsp_datapipe)
     return combined_datapipe.zip(gsp_datapipe)  # Makes (Inputs, Label) tuples