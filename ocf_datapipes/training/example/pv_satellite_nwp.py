--- conflicted
+++ resolved
@@ -76,16 +76,7 @@
     )
 
     # Pick locations
-<<<<<<< HEAD
-    #assert False, f"{[*next(iter(pv_location_datapipe)).coords]}"
     location_datapipes = pv_location_datapipe.location_picker().fork(4, buffer_size=BUFFER_SIZE)
-=======
-    # assert False, f"{[*next(iter(pv_location_datapipe)).coords]}"
-    location_datapipes = pv_location_datapipe.location_picker(
-        x_dim_name="longitude",
-        y_dim_name="latitude",
-    ).fork(4, buffer_size=BUFFER_SIZE)
->>>>>>> 42c6ee28
 
     # take PV space slice
     pv_datapipe, pv_time_periods_datapipe, pv_t0_datapipe = pv_datapipe.select_spatial_slice_meters(
