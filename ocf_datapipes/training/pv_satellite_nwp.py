--- conflicted
+++ resolved
@@ -134,14 +134,7 @@
     # find joint overlapping time periods
     logger.debug("Getting joint time periods")
     overlapping_datapipe = pv_time_periods_datapipe.select_overlapping_time_slice(
-<<<<<<< HEAD
-        secondary_datapipes=[
-            nwp_time_periods_datapipe,
-            satellite_time_periods_datapipe,
-        ],
-=======
         secondary_datapipes=[nwp_time_periods_datapipe, satellite_time_periods_datapipe]
->>>>>>> 1560dc09
     )
     gsp_time_periods, nwp_time_periods, pv_time_periods = overlapping_datapipe.fork(
         3, buffer_size=BUFFER_SIZE
