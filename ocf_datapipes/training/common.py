--- conflicted
+++ resolved
@@ -452,24 +452,6 @@
     return x.fillna(-1)
 
 
-<<<<<<< HEAD
-def _fill_nans_in_arrays(batch: dict):
-    for k, v in batch.items():
-        if isinstance(v, np.ndarray):
-            batch[k] = np.nan_to_num(v, copy=True, nan=0.0)
-        # Recursion is included to reach NWP arrays in subdict
-        elif isinstance(v, dict):
-            batch[k] = _fill_nans_in_arrays(v)
-
-    return batch
-
-
-def fill_nans_in_arrays(batch: NumpyBatch) -> NumpyBatch:
-    """Fills all NaN values in each np.ndarray in the batch dictionary with zeros."""
-    logger.info("Filling Nans with zeros")
-    # This function is wrapped to avoid the logger info being duplicated on recursion
-    batch = _fill_nans_in_arrays(batch)
-=======
 def fill_nans_in_arrays(
     batch: NumpyBatch, alert=True, _filled_keys=set(), _key_prefix=""
 ) -> NumpyBatch:
@@ -481,7 +463,7 @@
         if isinstance(v, np.ndarray) and np.issubdtype(v.dtype, np.number):
             if np.isnan(v).any():
                 _filled_keys.update({f"{_key_prefix}{k}"})
-                np.nan_to_num(v, copy=False, nan=0.0)
+                batch[k] = np.nan_to_num(v, copy=True, nan=0.0)
 
         # Recursion is included to reach NWP arrays in subdict
         elif isinstance(v, dict):
@@ -491,7 +473,6 @@
 
     if alert and len(_filled_keys) > 0:
         logger.info(f"Filled NaNs with zeros - {_filled_keys}")
->>>>>>> 736adec4
     return batch
 
 
