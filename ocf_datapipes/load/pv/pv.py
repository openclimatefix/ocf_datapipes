"""Datapipe and utils to load PV data from NetCDF for training"""
import io
import logging
from datetime import datetime
from pathlib import Path
from typing import List, Optional, Union

import fsspec
import numpy as np
import pandas as pd
import xarray as xr
from torchdata.datapipes import functional_datapipe
from torchdata.datapipes.iter import IterDataPipe

from ocf_datapipes.config.model import PV
from ocf_datapipes.load.pv.utils import (
    intersection_of_pv_system_ids,
    put_pv_data_into_an_xr_dataarray,
)
from ocf_datapipes.utils.geospatial import lat_lon_to_osgb
from ocf_datapipes.utils.utils import profile

_log = logging.getLogger(__name__)


@functional_datapipe("open_pv_netcdf")
class OpenPVFromNetCDFIterDataPipe(IterDataPipe):
    """Datapipe to load NetCDF"""

    def __init__(
        self,
        pv: PV,
    ):
        """
        Datapipe to load PV from NetCDF

        Args:
            pv: pv configuration
        """
        super().__init__()
        self.pv = pv
        self.pv_power_filenames = [
            pv_files_group.pv_filename for pv_files_group in pv.pv_files_groups
        ]
        self.pv_metadata_filenames = [
            pv_files_group.pv_metadata_filename for pv_files_group in pv.pv_files_groups
        ]
        self.inferred_metadata_filenames = [
            pv_files_group.inferred_metadata_filename for pv_files_group in pv.pv_files_groups
        ]
        self.start_dateime = pv.start_datetime
        self.end_datetime = pv.end_datetime

    def __iter__(self):
<<<<<<< HEAD

        with profile("Loading PV data"):
            pv_datas_xr = []
            for i in range(len(self.pv_power_filenames)):
                one_data: xr.DataArray = load_everything_into_ram(
                    self.pv_power_filenames[i],
                    self.pv_metadata_filenames[i],
                    start_dateime=self.start_dateime,
                    end_datetime=self.end_datetime,
                    time_resolution_minutes=self.pv.time_resolution_minutes,
                )
                pv_datas_xr.append(one_data)

            data = join_pv(pv_datas_xr)

        yield data
=======
        pv_datas_xr = []
        for i in range(len(self.pv_power_filenames)):
            one_data: xr.DataArray = load_everything_into_ram(
                self.pv_power_filenames[i],
                self.pv_metadata_filenames[i],
                start_dateime=self.start_dateime,
                end_datetime=self.end_datetime,
                time_resolution_minutes=self.pv.time_resolution_minutes,
                inferred_metadata_filename=self.inferred_metadata_filenames[i],
            )
            pv_datas_xr.append(one_data)

        data = join_pv(pv_datas_xr)

        while True:
            yield data
>>>>>>> 174608d8


def join_pv(data_arrays: List[xr.DataArray]) -> xr.DataArray:
    """
    Join PV data arrays together

    Args:
        data_arrays: the pv data arrays

    Returns: one data array containing all pv systems
    """

    if len(data_arrays) == 1:
        return data_arrays[0]

    # expand each dataset to full time_utc
    joined_data_array = xr.concat(data_arrays, dim="pv_system_id")

    return joined_data_array


def load_everything_into_ram(
    pv_power_filename,
    pv_metadata_filename,
    start_dateime: Optional[datetime] = None,
    end_datetime: Optional[datetime] = None,
    time_resolution_minutes: Optional[int] = 5,
    inferred_metadata_filename: Optional[Union[str, Path]] = None,
) -> xr.DataArray:
    """Open AND load PV data into RAM."""

    # load metadata
    pv_metadata = _load_pv_metadata(pv_metadata_filename, inferred_metadata_filename)

    # Load pd.DataFrame of power and pd.Series of capacities:
    (
        pv_power_watts,
        pv_capacity_watt_power,
        pv_system_row_number,
    ) = _load_pv_power_watts_and_capacity_watt_power(
        pv_power_filename,
        start_date=start_dateime,
        end_date=end_datetime,
        time_resolution_minutes=time_resolution_minutes,
    )
    # Ensure pv_metadata, pv_power_watts, and pv_capacity_watt_power all have the same set of
    # PV system IDs, in the same order:
    pv_metadata, pv_power_watts = intersection_of_pv_system_ids(pv_metadata, pv_power_watts)
    pv_capacity_watt_power = pv_capacity_watt_power.loc[pv_power_watts.columns]
    pv_system_row_number = pv_system_row_number.loc[pv_power_watts.columns]

    data_in_ram = put_pv_data_into_an_xr_dataarray(
        pv_power_watts=pv_power_watts,
        y_osgb=pv_metadata.y_osgb.astype(np.float32),
        x_osgb=pv_metadata.x_osgb.astype(np.float32),
        capacity_watt_power=pv_capacity_watt_power,
        pv_system_row_number=pv_system_row_number,
        latitude=pv_metadata.latitude,
        longitude=pv_metadata.longitude,
        tilt=pv_metadata.tilt if hasattr(pv_metadata, "tilt") else None,
        orientation=pv_metadata.orientation if hasattr(pv_metadata, "orientation") else None,
    )

    # Sanity checks:
    time_utc = pd.DatetimeIndex(data_in_ram.time_utc)
    assert time_utc.is_monotonic_increasing
    assert time_utc.is_unique

    return data_in_ram


def _load_pv_power_watts_and_capacity_watt_power(
    filename: Union[str, Path],
    start_date: Optional[datetime] = None,
    end_date: Optional[datetime] = None,
    time_resolution_minutes: Optional[int] = 5,
) -> tuple[pd.DataFrame, pd.Series, pd.Series]:
    """Return pv_power_watts, pv_capacity_watt_power, pv_system_row_number.

    The capacities and pv_system_row_number are computed across the *entire* dataset,
    and so is independent of the `start_date` and `end_date`. This ensures the PV system
    row number and capacities stay constant across training and validation.
    """

    _log.info(f"Loading solar PV power data from {filename} from {start_date=} to {end_date=}.")

    # Load data in a way that will work in the cloud and locally:
    if ".parquet" in str(filename):
        _log.debug(f"Loading PV parquet file {filename}")
        pv_power_df = pd.read_parquet(filename, engine="fastparquet")
        _log.debug("Loading PV parquet file: done")
        pv_power_df["generation_w"] = pv_power_df["generation_wh"] * 12
        if end_date is not None:
            pv_power_df = pv_power_df[pv_power_df["timestamp"] < end_date]
        if start_date is not None:
            pv_power_df = pv_power_df[pv_power_df["timestamp"] >= start_date]

        # pivot on ss_id
        _log.debug("Pivoting PV data")
        pv_power_watts = pv_power_df.pivot(
            index="timestamp", columns="ss_id", values="generation_w"
        )
        _log.debug("Pivoting PV data: done")
        pv_capacity_watt_power = pv_power_watts.max().astype(np.float32)

    else:
        with fsspec.open(filename, mode="rb") as file:
            file_bytes = file.read()

        _log.info("Loaded solar PV power bytes, now converting to xarray")
        with io.BytesIO(file_bytes) as file:
            pv_power_ds = xr.load_dataset(file, engine="h5netcdf")

        _log.info("Loaded solar PV power data and converting to pandas.")
        pv_capacity_watt_power = pv_power_ds.max().to_pandas().astype(np.float32)
        pv_power_watts = pv_power_ds.sel(datetime=slice(start_date, end_date)).to_dataframe()
        pv_power_watts = pv_power_watts.astype(np.float32)

        if "passiv" not in str(filename):
            _log.warning("Converting timezone. ARE YOU SURE THAT'S WHAT YOU WANT TO DO?")
            try:
                pv_power_watts = (
                    pv_power_watts.tz_localize("Europe/London").tz_convert("UTC").tz_convert(None)
                )
            except Exception as e:
                _log.warning(
                    "Could not convert timezone from London to UTC. "
                    "Going to try and carry on anyway"
                )
                _log.warning(e)

    pv_capacity_watt_power.index = [np.int32(col) for col in pv_capacity_watt_power.index]
    pv_power_watts.columns = pv_power_watts.columns.astype(np.int64)

    # Create pv_system_row_number. We use the index of
    # `pv_capacity_watt_power` because that includes
    # the PV system IDs for the entire dataset (independent of `start_date` and `end_date`).
    # We use `float32` for the ID because we use NaN to indicate a missing PV system,
    # or that this whole example doesn't include PV.
    all_pv_system_ids = pv_capacity_watt_power.index
    pv_system_row_number = np.arange(start=0, stop=len(all_pv_system_ids), dtype=np.float32)
    pv_system_row_number = pd.Series(pv_system_row_number, index=all_pv_system_ids)

    _log.info(
        "After loading:"
        f" {len(pv_power_watts)} PV power datetimes."
        f" {len(pv_power_watts.columns)} PV power PV system IDs."
    )

    pv_power_watts = pv_power_watts.clip(lower=0, upper=5e7)
    pv_power_watts = _drop_pv_systems_which_produce_overnight(pv_power_watts)

    # Resample to 5-minutely and interpolate up to 15 minutes ahead.
    # TODO: Issue #74: Give users the option to NOT resample (because Perceiver IO
    # doesn't need all the data to be perfectly aligned).
    pv_power_watts = pv_power_watts.resample(f"{time_resolution_minutes}T").interpolate(
        method="time", limit=3
    )
    pv_power_watts.dropna(axis="index", how="all", inplace=True)
    pv_power_watts.dropna(axis="columns", how="all", inplace=True)

    # Drop any PV systems whose PV capacity is too low:
    PV_CAPACITY_THRESHOLD_W = 100
    pv_systems_to_drop = pv_capacity_watt_power.index[
        pv_capacity_watt_power <= PV_CAPACITY_THRESHOLD_W
    ]
    pv_systems_to_drop = pv_systems_to_drop.intersection(pv_power_watts.columns)
    _log.info(
        f"Dropping {len(pv_systems_to_drop)} PV systems because their max power is less than"
        f" {PV_CAPACITY_THRESHOLD_W}"
    )
    pv_power_watts.drop(columns=pv_systems_to_drop, inplace=True)

    # Ensure that capacity and pv_system_row_num use the same PV system IDs as the power DF:
    pv_system_ids = pv_power_watts.columns
    pv_capacity_watt_power = pv_capacity_watt_power.loc[pv_system_ids]
    pv_system_row_number = pv_system_row_number.loc[pv_system_ids]

    _log.info(
        f"After filtering & resampling to {time_resolution_minutes} minutes:"
        f" pv_power = {pv_power_watts.values.nbytes / 1e6:,.1f} MBytes."
        f" {len(pv_power_watts)} PV power datetimes."
        f" {len(pv_power_watts.columns)} PV power PV system IDs."
    )

    # Sanity checks:
    assert not pv_power_watts.columns.duplicated().any()
    assert not pv_power_watts.index.duplicated().any()
    assert np.isfinite(pv_capacity_watt_power).all()
    assert (pv_capacity_watt_power >= 0).all()
    assert np.isfinite(pv_system_row_number).all()
    assert np.array_equal(pv_power_watts.columns, pv_capacity_watt_power.index)
    return pv_power_watts, pv_capacity_watt_power, pv_system_row_number


# Adapted from nowcasting_dataset.data_sources.pv.pv_data_source
def _load_pv_metadata(filename: str, inferred_filename: Optional[str] = None) -> pd.DataFrame:
    """Return pd.DataFrame of PV metadata.

    Shape of the returned pd.DataFrame for Passiv PV data:
        Index: ss_id (Sheffield Solar ID)
        Columns: llsoacd, orientation, tilt, kwp, operational_at,
            latitude, longitude, system_id, x_osgb, y_osgb
    """
    _log.info(f"Loading PV metadata from {filename}")

    if "passiv" in str(filename):
        index_col = "ss_id"
    else:
        index_col = "system_id"

    pv_metadata = pd.read_csv(filename, index_col=index_col)

    # Load inferred metadata if passiv
    if "passiv" in str(filename) and inferred_filename is not None:
        pv_metadata = _load_inferred_metadata(filename, pv_metadata)

    if "Unnamed: 0" in pv_metadata.columns:
        pv_metadata.drop(columns="Unnamed: 0", inplace=True)

    _log.info(f"Found {len(pv_metadata)} PV systems in {filename}")

    # drop any systems with no lon or lat:
    pv_metadata.dropna(subset=["longitude", "latitude"], how="any", inplace=True)

    _log.debug(f"Found {len(pv_metadata)} PV systems with locations")

    pv_metadata["x_osgb"], pv_metadata["y_osgb"] = lat_lon_to_osgb(
        latitude=pv_metadata["latitude"], longitude=pv_metadata["longitude"]
    )

    # Rename PVOutput.org tilt name to be simpler
    # There is a second degree tilt, but this should be fine for now
    if "array_tilt_degrees" in pv_metadata.columns:
        pv_metadata["tilt"] = pv_metadata["array_tilt_degrees"]

    # Need to change orientation to a number if a string (i.e. SE) that PVOutput.org uses by default
    mapping = {
        "S": 180.0,
        "SE": 135.0,
        "SW": 225.0,
        "E": 90.0,
        "W": 270.0,
        "N": 0.0,
        "NE": 45.0,
        "NW": 315.0,
        "EW": np.nan,
    }
    pv_metadata = pv_metadata.replace({"orientation": mapping})

    return pv_metadata


def _load_inferred_metadata(filename: str, pv_metadata: pd.DataFrame) -> pd.DataFrame:
    inferred_metadata = pd.read_csv(filename, index_col="ss_id")
    inferred_metadata = inferred_metadata.rename({"capacity": "kwp"})
    # Replace columns with new data if in the PV metadata already
    pv_metadata.update(inferred_metadata)
    return pv_metadata


def _drop_pv_systems_which_produce_overnight(pv_power_watts: pd.DataFrame) -> pd.DataFrame:
    """Drop systems which produce power over night.

    Args:
        pv_power_watts: Un-normalised.
    """
    # TODO: Of these bad systems, 24647, 42656, 42807, 43081, 51247, 59919
    # might have some salvagable data?
    NIGHT_YIELD_THRESHOLD = 0.4
    night_hours = [22, 23, 0, 1, 2]
    pv_power_normalised = pv_power_watts / pv_power_watts.max()
    night_mask = pv_power_normalised.index.hour.isin(night_hours)
    pv_power_at_night_normalised = pv_power_normalised.loc[night_mask]
    pv_above_threshold_at_night = (pv_power_at_night_normalised > NIGHT_YIELD_THRESHOLD).any()
    bad_systems = pv_power_normalised.columns[pv_above_threshold_at_night]
    _log.info(f"{len(bad_systems)} bad PV systems found and removed!")
    return pv_power_watts.drop(columns=bad_systems)<|MERGE_RESOLUTION|>--- conflicted
+++ resolved
@@ -52,9 +52,9 @@
         self.end_datetime = pv.end_datetime
 
     def __iter__(self):
-<<<<<<< HEAD
-
+        
         with profile("Loading PV data"):
+        
             pv_datas_xr = []
             for i in range(len(self.pv_power_filenames)):
                 one_data: xr.DataArray = load_everything_into_ram(
@@ -63,30 +63,13 @@
                     start_dateime=self.start_dateime,
                     end_datetime=self.end_datetime,
                     time_resolution_minutes=self.pv.time_resolution_minutes,
+                    inferred_metadata_filename=self.inferred_metadata_filenames[i],
                 )
                 pv_datas_xr.append(one_data)
 
             data = join_pv(pv_datas_xr)
 
         yield data
-=======
-        pv_datas_xr = []
-        for i in range(len(self.pv_power_filenames)):
-            one_data: xr.DataArray = load_everything_into_ram(
-                self.pv_power_filenames[i],
-                self.pv_metadata_filenames[i],
-                start_dateime=self.start_dateime,
-                end_datetime=self.end_datetime,
-                time_resolution_minutes=self.pv.time_resolution_minutes,
-                inferred_metadata_filename=self.inferred_metadata_filenames[i],
-            )
-            pv_datas_xr.append(one_data)
-
-        data = join_pv(pv_datas_xr)
-
-        while True:
-            yield data
->>>>>>> 174608d8
 
 
 def join_pv(data_arrays: List[xr.DataArray]) -> xr.DataArray:
