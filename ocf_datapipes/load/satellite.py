--- conflicted
+++ resolved
@@ -47,14 +47,6 @@
     # Note that `rename` renames *both* the coordinates and dimensions, and keeps
     # the connection between the dims and coordinates, so we don't have to manually
     # use `data_array.set_index()`.
-<<<<<<< HEAD
-    dataset = dataset.rename({"time": "time_utc", })
-    if "y" in dataset.coords.keys():
-        dataset = dataset.rename({"y": "y_geostationary", })
-
-    if "x" in dataset.coords.keys():
-        dataset = dataset.rename({"x": "x_geostationary", })
-=======
     dataset = dataset.rename(
         {
             "time": "time_utc",
@@ -73,7 +65,6 @@
                 "x": "x_geostationary",
             }
         )
->>>>>>> 870ce711
 
     # Flip coordinates to top-left first
     if dataset.y_geostationary[0] < dataset.y_geostationary[-1]:
