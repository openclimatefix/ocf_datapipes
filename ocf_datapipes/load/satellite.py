--- conflicted
+++ resolved
@@ -12,6 +12,7 @@
 import subprocess
 
 _log = logging.getLogger(__name__)
+
 
 def _get_single_sat_data(zarr_path):
     if "gs://" in str(zarr_path) and "*" in str(zarr_path):  
@@ -35,11 +36,7 @@
     return dataset
 
 
-<<<<<<< HEAD
 def open_sat_data(zarr_path: Union[Path, str, list[Path], list[str]]) -> xr.DataArray:
-=======
-def open_sat_data(zarr_path: Union[Path, str, list[Union[str, Path]]]) -> xr.DataArray:
->>>>>>> 174608d8
     """Lazily opens the Zarr store.
 
     Args:
@@ -52,7 +49,6 @@
     # Alternatively, we could set this to True, but that slows down loading a Satellite batch
     # from 8 seconds to 50 seconds!
     dask.config.set({"array.slicing.split_large_chunks": False})
-<<<<<<< HEAD
     
     if isinstance(zarr_path, (list, tuple)):
         dataset = (
@@ -61,30 +57,11 @@
                 concat_dim = "time",
                 combine_attrs="override",
             ).drop_duplicates("time")
-=======
-
-    # Open the data
-    if type(zarr_path) in [list, tuple] or "*" in str(zarr_path):  # Multi-file dataset
-        dataset = (
-            xr.open_mfdataset(
-                zarr_path,
-                engine="zarr",
-                concat_dim="time",
-                combine="nested",
-                chunks={},
-                join="override",
-            )
-            .drop_duplicates("time")
->>>>>>> 174608d8
             .sortby("time")
         )
     else:
         dataset = (
-<<<<<<< HEAD
             _get_single_sat_data(zarr_path)
-=======
-            xr.open_dataset(zarr_path, engine="zarr", chunks={})
->>>>>>> 174608d8
             .drop_duplicates("time")
             .sortby("time")
         )
