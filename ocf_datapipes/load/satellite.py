"""Satellite loader"""
import logging
from pathlib import Path
from typing import Union

import dask
import pandas as pd
import xarray as xr
from jpeg_xl_float_with_nans import jpeg_xl_float_with_nans
from torchdata.datapipes import functional_datapipe
from torchdata.datapipes.iter import IterDataPipe
<<<<<<< HEAD
from jpeg_xl_float_with_nans import jpeg_xl_float_with_nans # noqa: F401
=======
>>>>>>> 6dcd33a6

_log = logging.getLogger(__name__)


def open_sat_data(
    zarr_path: Union[Path, str],
) -> xr.DataArray:
    """Lazily opens the Zarr store.

    Args:
      zarr_path: Cloud URL or local path pattern.  If GCP URL, must start with 'gs://'
    """
    _log.debug("Opening satellite data: %s", zarr_path)

    # Silence the warning about large chunks.
    # Alternatively, we could set this to True, but that slows down loading a Satellite batch
    # from 8 seconds to 50 seconds!
    dask.config.set({"array.slicing.split_large_chunks": False})

    # Open the data
    dataset = xr.open_dataset(zarr_path, engine="zarr", chunks="auto")

    # TODO add 15 mins data satellite option

    # Rename
    # These renamings will no longer be necessary when the Zarr uses the 'correct' names,
    # see https://github.com/openclimatefix/Satip/issues/66
    if "variable" in dataset:
        dataset = dataset.rename({"variable": "channel"})
    if "channels" in dataset:
        dataset = dataset.rename({"channels": "channel"})
    elif "channel" not in dataset:
        # This is HRV version 3, which doesn't have a channels dim.  So add one.
        dataset = dataset.expand_dims(dim={"channel": ["HRV"]}, axis=1)

    # Rename coords to be more explicit about exactly what some coordinates hold:
    # Note that `rename` renames *both* the coordinates and dimensions, and keeps
    # the connection between the dims and coordinates, so we don't have to manually
    # use `data_array.set_index()`.
    dataset = dataset.rename(
        {
            "time": "time_utc",
        }
    )
    if "y" in dataset.coords.keys():
        dataset = dataset.rename(
            {
                "y": "y_geostationary",
            }
        )

    if "x" in dataset.coords.keys():
        dataset = dataset.rename(
            {
                "x": "x_geostationary",
            }
        )

    # Flip coordinates to top-left first
    if dataset.y_geostationary[0] < dataset.y_geostationary[-1]:
        dataset = dataset.reindex(y_geostationary=dataset.y_geostationary[::-1])
    if dataset.x_geostationary[0] > dataset.x_geostationary[-1]:
        dataset = dataset.reindex(x_geostationary=dataset.x_geostationary[::-1])

    data_array = dataset["data"]
    del dataset

    # Ensure the y and x coords are in the right order (top-left first):
    assert data_array.y_geostationary[0] > data_array.y_geostationary[-1]
    assert data_array.x_geostationary[0] < data_array.x_geostationary[-1]
    if "y_osgb" in data_array.dims:
        assert data_array.y_osgb[0, 0] > data_array.y_osgb[-1, 0]
        assert data_array.x_osgb[0, 0] < data_array.x_osgb[0, -1]

    # Sanity checks!
    data_array = data_array.transpose("time_utc", "channel", "y_geostationary", "x_geostationary")
    assert data_array.dims == ("time_utc", "channel", "y_geostationary", "x_geostationary")
    datetime_index = pd.DatetimeIndex(data_array.time_utc)
    assert datetime_index.is_unique
    assert datetime_index.is_monotonic_increasing
    # Satellite datetimes can sometimes be 04, 09, minutes past the hour, or other slight offsets.
    # These slight offsets will break downstream code, which expects satellite data to be at
    # exactly 5 minutes past the hour.
    assert (datetime_index == datetime_index.round("5T")).all()

    return data_array


@functional_datapipe("open_satellite")
class OpenSatelliteIterDataPipe(IterDataPipe):
    """Open Satellite Zarr"""

    def __init__(self, zarr_path: Union[Path, str]):
        """
        Opens the satellite Zarr

        Args:
            zarr_path: path to the zarr file
        """
        self.zarr_path = zarr_path
        super().__init__()

    def __iter__(self) -> xr.DataArray:
        """Open the Zarr file"""
        data: xr.DataArray = open_sat_data(zarr_path=self.zarr_path)
        while True:
            yield data<|MERGE_RESOLUTION|>--- conflicted
+++ resolved
@@ -6,13 +6,9 @@
 import dask
 import pandas as pd
 import xarray as xr
-from jpeg_xl_float_with_nans import jpeg_xl_float_with_nans
+from jpeg_xl_float_with_nans import jpeg_xl_float_with_nans # noqa: F401
 from torchdata.datapipes import functional_datapipe
 from torchdata.datapipes.iter import IterDataPipe
-<<<<<<< HEAD
-from jpeg_xl_float_with_nans import jpeg_xl_float_with_nans # noqa: F401
-=======
->>>>>>> 6dcd33a6
 
 _log = logging.getLogger(__name__)
 
