--- conflicted
+++ resolved
@@ -76,19 +76,14 @@
         load_extra_minutes=configuration.input_data.pv.live_load_extra_minutes,
         history_minutes=configuration.input_data.pv.history_minutes,
     )
-<<<<<<< HEAD
-    nwp_dp = OpenNWP(configuration.input_data.nwp.nwp_zarr_path)
-    topo_dp = OpenTopography(configuration.input_data.topographic.topographic_filename)
-    gsp_dp = OpenGSPFromDatabase(
+
+    nwp_datapipe = OpenNWP(configuration.input_data.nwp.nwp_zarr_path)
+    topo_datapipe = OpenTopography(configuration.input_data.topographic.topographic_filename)
+    gsp_datapipe = OpenGSPFromDatabase(
         history_minutes=configuration.input_data.gsp.history_minutes,
         interpolate_minutes=configuration.input_data.gsp.live_interpolate_minutes,
         load_extra_minutes=configuration.input_data.gsp.live_load_extra_minutes,
     )
-=======
-    nwp_datapipe = OpenNWP(configuration.input_data.nwp.nwp_zarr_path)
-    topo_datapipe = OpenTopography(configuration.input_data.topographic.topographic_filename)
-    gsp_datapipe = OpenGSP(configuration.input_data.gsp.gsp_zarr_path)
->>>>>>> 4e2e1448
 
     logger.debug("Normalize GSP data")
     gsp_datapipe = gsp_datapipe.normalize(
