"""Up Sample Xarray datasets Datapipe"""
<<<<<<< HEAD
from torch.utils.data import IterDataPipe, functional_datapipe

from typing import Optional

=======
>>>>>>> 4ce3b284
import logging

import numpy as np
from torch.utils.data import IterDataPipe, functional_datapipe

log = logging.getLogger(__name__)


@functional_datapipe("upsample")
class UpSampleIterDataPipe(IterDataPipe):
    """Up Sample Xarray dataset with Interpolate"""

    def __init__(
        self,
        source_datapipe: IterDataPipe,
        y_upsample: int,
        x_upsample: int,
        x_dim_name: str = "longitude",
        y_dim_name: str = "latitude",
        keep_same_shape: bool = False,
        round_to_dp: Optional[int] = None
    ):
        """
        Up Sample xarray dataset/dataarrays with interpolate

        Args:
            source_datapipe: Datapipe emitting Xarray dataset
            y_upsample: up sample value in the y direction
            x_upsample: Up sample value in the x direction
            x_dim_name: X dimension name
            y_dim_name: Y dimension name
            keep_same_shape: Optional to keep the same shape. Defaults to zero.
                If True, shape is trimmed around the edges.
        """
        self.source_datapipe = source_datapipe
        self.y_upsample = y_upsample
        self.x_upsample = x_upsample
        self.x_dim_name = x_dim_name
        self.y_dim_name = y_dim_name
        self.keep_same_shape = keep_same_shape
        self.round_to_dp = round_to_dp

    def __iter__(self):
        """Coarsen the data on the specified dimensions"""
        for xr_data in self.source_datapipe:
            log.info("Up Sampling Data")
            print(xr_data)

            # get current x and y values
            current_x_dim_values = getattr(xr_data, self.x_dim_name).values
            current_y_dim_values = getattr(xr_data, self.y_dim_name).values

            # get current interval values
            current_x_interval = np.abs(current_x_dim_values[1] - current_x_dim_values[0])
            current_y_interval = np.abs(current_y_dim_values[1] - current_y_dim_values[0])

            # new intervals
            new_x_interval = current_x_interval / self.x_upsample
            new_y_interval = current_y_interval / self.y_upsample

            if self.keep_same_shape:
                # up sample the center of the image and keep the same shape as original image

                center_x = current_x_dim_values[int(len(current_x_dim_values) / 2)]
                center_y = current_y_dim_values[int(len(current_y_dim_values) / 2)]

                new_x_min = center_x - new_x_interval * int(len(current_x_dim_values) / 2)
                new_x_max = new_x_min + new_x_interval * (len(current_x_dim_values) - 1)

                new_y_min = center_y - new_y_interval * int(len(current_y_dim_values) / 2)
                new_y_max = new_y_min + new_y_interval * (len(current_y_dim_values) - 1)

            else:
                new_x_min = min(current_x_dim_values)
                new_x_max = max(current_x_dim_values)

                new_y_min = min(current_y_dim_values)
                new_y_max = max(current_y_dim_values)

            # round to decimals places
            if self.round_to_dp is not None:
                new_x_min = np.round(new_x_min, self.round_to_dp)
                new_x_max = np.round(new_x_max, self.round_to_dp)
                new_x_interval = np.round(new_x_interval, self.round_to_dp)

                new_y_min = np.round(new_y_min, self.round_to_dp)
                new_y_max = np.round(new_y_max, self.round_to_dp)
                new_y_interval = np.round(new_y_interval, self.round_to_dp)

            # get new x values
            new_x_dim_values = list(
                np.arange(
                    new_x_min,
                    new_x_max + new_x_interval,
                    new_x_interval,
                )
            )

            # get new y values
            new_y_dim_values = list(
                np.arange(
                    new_y_min,
                    new_y_max + new_y_interval,
                    new_y_interval,
                )
            )

            # check the order
            if current_x_dim_values[0] > current_x_dim_values[1]:
                new_x_dim_values = new_x_dim_values[::-1]
                new_x_max, new_x_min = new_x_min, new_x_max
                log.debug('X dims are reversed')
            if current_y_dim_values[0] > current_y_dim_values[1]:
                new_y_dim_values = new_y_dim_values[::-1]
                new_y_max, new_y_min = new_y_min, new_y_max
                log.debug('Y dims are reversed')

            log.info(
                f"Up Sampling X from ({min(current_x_dim_values)}, {current_x_interval}, "
                f"{max(current_x_dim_values)}) to ({new_x_min}, {new_x_interval}, {new_x_max})"
            )
            log.info(
                f"Up Sampling Y from ({min(current_y_dim_values)}, {current_y_interval}, "
                f"{max(current_y_dim_values)}) to ({new_y_min}, {new_y_interval}, {new_y_max})"
            )

            # resample
            xr_data = xr_data.interp(**{self.x_dim_name: new_x_dim_values})
            xr_data = xr_data.interp(**{self.y_dim_name: new_y_dim_values})

            yield xr_data<|MERGE_RESOLUTION|>--- conflicted
+++ resolved
@@ -1,12 +1,6 @@
 """Up Sample Xarray datasets Datapipe"""
-<<<<<<< HEAD
-from torch.utils.data import IterDataPipe, functional_datapipe
-
+import logging
 from typing import Optional
-
-=======
->>>>>>> 4ce3b284
-import logging
 
 import numpy as np
 from torch.utils.data import IterDataPipe, functional_datapipe
@@ -26,7 +20,7 @@
         x_dim_name: str = "longitude",
         y_dim_name: str = "latitude",
         keep_same_shape: bool = False,
-        round_to_dp: Optional[int] = None
+        round_to_dp: Optional[int] = None,
     ):
         """
         Up Sample xarray dataset/dataarrays with interpolate
@@ -117,11 +111,11 @@
             if current_x_dim_values[0] > current_x_dim_values[1]:
                 new_x_dim_values = new_x_dim_values[::-1]
                 new_x_max, new_x_min = new_x_min, new_x_max
-                log.debug('X dims are reversed')
+                log.debug("X dims are reversed")
             if current_y_dim_values[0] > current_y_dim_values[1]:
                 new_y_dim_values = new_y_dim_values[::-1]
                 new_y_max, new_y_min = new_y_min, new_y_max
-                log.debug('Y dims are reversed')
+                log.debug("Y dims are reversed")
 
             log.info(
                 f"Up Sampling X from ({min(current_x_dim_values)}, {current_x_interval}, "
