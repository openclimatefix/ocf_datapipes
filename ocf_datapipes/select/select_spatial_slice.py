"""Select spatial slices"""
import logging
from typing import Optional, Union

import numpy as np
import xarray as xr
from scipy.spatial import KDTree
from torchdata.datapipes import functional_datapipe
from torchdata.datapipes.iter import IterDataPipe

from ocf_datapipes.utils.consts import Location
from ocf_datapipes.utils.geospatial import (
    lon_lat_to_geostationary_area_coords,
    lon_lat_to_osgb,
    move_lon_lat_by_meters,
    osgb_to_geostationary_area_coords,
    osgb_to_lon_lat,
    spatial_coord_type,
)
from ocf_datapipes.utils.utils import searchsorted

logger = logging.getLogger(__name__)


@functional_datapipe("select_spatial_slice_pixels")
class SelectSpatialSlicePixelsIterDataPipe(IterDataPipe):
    """Select spatial slice based off pixels from point of interest"""

    def __init__(
        self,
        source_datapipe: IterDataPipe,
        location_datapipe: IterDataPipe,
        roi_height_pixels: int,
        roi_width_pixels: int,
        location_idx_name: Optional[str] = None,
    ):
        """
        Select spatial slice based off pixels from point of interest

        Args:
            source_datapipe: Datapipe of Xarray data
            location_datapipe: Location datapipe
            roi_height_pixels: ROI height in pixels
            roi_width_pixels: ROI width in pixels
            location_idx_name: Name for location index of unstructured grid data,
                None if not relevant
        """
        self.source_datapipe = source_datapipe
        self.location_datapipe = location_datapipe
        self.roi_height_pixels = roi_height_pixels
        self.roi_width_pixels = roi_width_pixels
        self.location_idx_name = location_idx_name

    def __iter__(self) -> Union[xr.DataArray, xr.Dataset]:
        for xr_data, location in self.source_datapipe.zip_ocf(self.location_datapipe):
            logger.debug("Selecting spatial slice with pixels")

            xr_coords, xr_x_dim, xr_y_dim = spatial_coord_type(xr_data)

            if self.location_idx_name is not None:
                selected = _get_points_from_unstructured_grids(
                    xr_data=xr_data,
                    location=location,
                    location_idx_name=self.location_idx_name,
                    num_points=self.roi_width_pixels * self.roi_height_pixels,
                )
                yield selected

            if xr_coords == "geostationary":
                center_idx: Location = _get_idx_of_pixel_closest_to_poi_geostationary(
                    xr_data=xr_data,
                    center_osgb=location,
                )
            else:
                center_idx: Location = _get_idx_of_pixel_closest_to_poi(
                    xr_data=xr_data,
                    location=location,
                )

            # Compute the index for left and right:
            half_height = self.roi_height_pixels // 2
            half_width = self.roi_width_pixels // 2

            left_idx = int(center_idx.x - half_width)
            right_idx = int(center_idx.x + half_width)
            top_idx = int(center_idx.y - half_height)
            bottom_idx = int(center_idx.y + half_height)

            # Sanity check!
            assert left_idx >= 0, f"{left_idx=} must be >= 0!"
            data_width_pixels = len(xr_data[xr_x_dim])
            assert right_idx <= data_width_pixels, f"{right_idx=} must be <= {data_width_pixels=}"
            assert top_idx >= 0, f"{top_idx=} must be >= 0!"
            data_height_pixels = len(xr_data[xr_y_dim])
            assert (
                bottom_idx <= data_height_pixels
            ), f"{bottom_idx=} must be <= {data_height_pixels=}"

            selected = xr_data.isel(
                {
                    xr_x_dim: slice(left_idx, right_idx),
                    xr_y_dim: slice(top_idx, bottom_idx),
                }
            )
            yield selected


@functional_datapipe("select_spatial_slice_meters")
class SelectSpatialSliceMetersIterDataPipe(IterDataPipe):
    """Select spatial slice based off meters from point of interest

    Currently assumes that there is pv_system_id to use isel on
    """

    def __init__(
        self,
        source_datapipe: IterDataPipe,
        location_datapipe: IterDataPipe,
        roi_height_meters: int,
        roi_width_meters: int,
        dim_name: Optional[str] = None,  # "pv_system_id",
    ):
        """
        Select spatial slice based off pixels from point of interest

        Args:
            source_datapipe: Datapipe of Xarray data
            location_datapipe: Location datapipe
            roi_height_meters: ROI height in meters
            roi_width_meters: ROI width in meters
            dim_name: Dimension name to select for ID, None for coordinates
        """
        self.source_datapipe = source_datapipe
        self.location_datapipe = location_datapipe
        self.roi_height_meters = roi_height_meters
        self.roi_width_meters = roi_width_meters
        self.dim_name = dim_name

    def __iter__(self) -> Union[xr.DataArray, xr.Dataset]:
        for xr_data, location in self.source_datapipe.zip_ocf(self.location_datapipe):
            # Compute the index for left and right:
            logger.debug("Getting Spatial Slice Meters")

            # Get the spatial coords of the xarray data
            xr_coords, xr_x_dim, xr_y_dim = spatial_coord_type(xr_data)

            half_height = self.roi_height_meters // 2
            half_width = self.roi_width_meters // 2

            # Find the bounding box values for the location in either lat-lon or OSGB coord systems
            if location.coordinate_system == "lat_lon":
                right, top = move_lon_lat_by_meters(
                    location.x,
                    location.y,
                    half_width,
                    half_height,
                )
                left, bottom = move_lon_lat_by_meters(
                    location.x,
                    location.y,
                    -half_width,
                    -half_height,
                )

            elif location.coordinate_system == "osgb":
                left = location.x - half_width
                right = location.x + half_width
                bottom = location.y - half_height
                top = location.y + half_height

            else:
                raise ValueError(
                    f"Location coord system not recognized: {location.coordinate_system}"
                )

            # Change the bounding coordinates [left, right, bottom, top] to the same
            # coordinate system as the xarray data
            (left, right), (bottom, top) = convert_coords_to_match_xarray(
                x=np.array([left, right], dtype=np.float32),
                y=np.array([bottom, top], dtype=np.float32),
                from_coords=location.coordinate_system,
                xr_data=xr_data,
            )

            # Do it off coordinates, not ID
            if self.dim_name is None:
                # Select a patch from the xarray data
                x_mask = (left <= xr_data[xr_x_dim]) & (xr_data[xr_x_dim] <= right)
                y_mask = (bottom <= xr_data[xr_y_dim]) & (xr_data[xr_y_dim] <= top)
                selected = xr_data.isel({xr_x_dim: x_mask, xr_y_dim: y_mask})

            else:
                # Select data in the region of interest and ID:
                # This also works for unstructured grids

                id_mask = (
                    (left <= xr_data[xr_x_dim])
                    & (xr_data[xr_x_dim] <= right)
                    & (bottom <= xr_data[xr_y_dim])
                    & (xr_data[xr_y_dim] <= top)
                )
                selected = xr_data.isel({self.dim_name: id_mask})

            yield selected


def convert_coords_to_match_xarray(x, y, from_coords, xr_data):
<<<<<<< HEAD
    """Convert x and y coords to cooridnate system matching xarray data
    
    Args:
        x: Float or array-like
        y: Float or array-like
        from_coords: String describing coordinate system of x and y
        xr_data: xarray data object to which coordinates should be matched
    """
    
=======
>>>>>>> 42c6ee28
    xr_coords, xr_x_dim, xr_y_dim = spatial_coord_type(xr_data)

    assert from_coords in ["osgb", "lat_lon"]
    assert xr_coords in ["geostationary", "osgb", "lat_lon"]

    if xr_coords == "geostationary":
        if from_coords == "osgb":
            x, y = osgb_to_geostationary_area_coords(x, y, xr_data)

        elif from_coords == "lat_lon":
            x, y = lon_lat_to_geostationary_area_coords(x, y, xr_data)

    elif xr_coords == "lat_lon":
        if from_coords == "osgb":
            x, y = osgb_to_lon_lat(x, y)

        # else the from_coords=="lat_lon" and we don't need to convert

    elif xr_coords == "osgb":
        if from_coords == "lat_lon":
            x, y = lon_lat_to_osgb(x, y)

        # else the from_coords=="osgb" and we don't need to convert

    return x, y


def _get_idx_of_pixel_closest_to_poi(
    xr_data: xr.DataArray,
    location: Location,
) -> Location:
    """
    Return x and y index location of pixel at center of region of interest.

    Args:
        xr_data: Xarray dataset
        location: Center
    Returns:
        The Location for the center pixel
    """
    xr_coords, xr_x_dim, xr_y_dim = spatial_coord_type(xr_data)

    if xr_coords not in ["osgb", "lat_lon"]:
        raise NotImplementedError(f"Only 'osgb' and 'lat_lon' are supported - not '{xr_coords}'")

    # Convert location coords to match xarray data
    x, y = convert_coords_to_match_xarray(
        location.x,
        location.y,
        from_coords=location.coordinate_system,
        xr_data=xr_data,
    )

    x_index = xr_data.get_index(xr_x_dim)
    y_index = xr_data.get_index(xr_y_dim)

    closest_x = x_index.get_indexer([x], method="nearest")[0]
    closest_y = y_index.get_indexer([y], method="nearest")[0]

    return Location(x=closest_x, y=closest_y, coordinate_system="idx")


def _get_idx_of_pixel_closest_to_poi_geostationary(
    xr_data: xr.DataArray,
    center_osgb: Location,
) -> Location:
    """
    Return x and y index location of pixel at center of region of interest.

    Args:
        xr_data: Xarray dataset
        center_osgb: Center in OSGB coordinates

    Returns:
        Location for the center pixel in geostationary coordinates
    """

    xr_coords, xr_x_dim, xr_y_dim = spatial_coord_type(xr_data)

    x, y = osgb_to_geostationary_area_coords(x=center_osgb.x, y=center_osgb.y, xr_data=xr_data)
    center_geostationary = Location(x=x, y=y, coordinate_system="geostationary")

    # Get the index into x and y nearest to x_center_geostationary and y_center_geostationary:
    x_index_at_center = searchsorted(
        xr_data[xr_x_dim].values, center_geostationary.x, assume_ascending=True
    )

    # y_geostationary is in descending order:
    y_index_at_center = searchsorted(
        xr_data[xr_y_dim].values, center_geostationary.y, assume_ascending=False
    )

    return Location(x=x_index_at_center, y=y_index_at_center)


def _get_points_from_unstructured_grids(
    xr_data: xr.DataArray,
    location: Location,
    location_idx_name: str = "values",
    num_points: int = 1,
):
    """
    Get the closest points from an unstructured grid (i.e. Icosahedral grid)

    This is primarily used for the Icosahedral grid, which is not a regular grid,
     and so is not an image

    Args:
        xr_data: Xarray dataset
        location: Location of center point
        location_idx_name: Name of the index values dimension
            (i.e. where we index into to get the lat/lon for that point)
        num_points: Number of points to return (should be width * height)

    Returns:
        The closest points from the grid
    """
    xr_coords, xr_x_dim, xr_y_dim = spatial_coord_type(xr_data)
    assert xr_coords == "lat_lon"

    # Check if need to convert from different coordinate system to lat/lon
    if location.coordinate_system == "osgb":
        longitude, latitude = osgb_to_lon_lat(x=location.x, y=location.y)
        location = Location(
            x=longitude,
            y=latitude,
            coordinate_system="lat_lon",
        )
    elif location.coordinate_system == "geostationary":
        raise NotImplementedError(
            "Does not currently support geostationary coordinates when using unstructured grids"
        )

    # Extract lat, lon, and locidx data
    lat = xr_data.longitude.values
    lon = xr_data.latitude.values
    locidx = xr_data[location_idx_name].values

    # Create a KDTree
    tree = KDTree(list(zip(lat, lon)))

    # Query with the [longitude, latitude] of your point
    _, idx = tree.query([location.x, location.y], k=num_points)

    # Retrieve the location_idxs for these grid points
    location_idxs = locidx[idx]

    data = xr_data.sel({location_idx_name: location_idxs})
    return data<|MERGE_RESOLUTION|>--- conflicted
+++ resolved
@@ -205,7 +205,6 @@
 
 
 def convert_coords_to_match_xarray(x, y, from_coords, xr_data):
-<<<<<<< HEAD
     """Convert x and y coords to cooridnate system matching xarray data
     
     Args:
@@ -215,8 +214,6 @@
         xr_data: xarray data object to which coordinates should be matched
     """
     
-=======
->>>>>>> 42c6ee28
     xr_coords, xr_x_dim, xr_y_dim = spatial_coord_type(xr_data)
 
     assert from_coords in ["osgb", "lat_lon"]
