"""Select spatial slices"""
import logging
from typing import Union

import numpy as np
import xarray as xr
from torchdata.datapipes import functional_datapipe
from torchdata.datapipes.iter import IterDataPipe

from ocf_datapipes.utils.consts import Location
from ocf_datapipes.utils.geospatial import load_geostationary_area_definition_and_transform_osgb
from ocf_datapipes.utils.utils import profile

logger = logging.getLogger(__name__)


@functional_datapipe("select_spatial_slice_pixels")
class SelectSpatialSlicePixelsIterDataPipe(IterDataPipe):
    """Select spatial slice based off pixels from point of interest"""

    def __init__(
        self,
        source_datapipe: IterDataPipe,
        location_datapipe: IterDataPipe,
        roi_height_pixels: int,
        roi_width_pixels: int,
        y_dim_name: str = "y",
        x_dim_name: str = "x",
        datapipe_name: str = 'not-set'
    ):
        """
        Select spatial slice based off pixels from point of interest

        Args:
            source_datapipe: Datapipe of Xarray data
            location_datapipe: Location datapipe
            roi_height_pixels: ROI height in pixels
            roi_width_pixels: ROI width in pixels
            y_dim_name: Dimension name for Y
            x_dim_name: Dimension name for X
            datapipe_name: data pipe name, use for profiling
        """
        self.source_datapipe = source_datapipe
        self.location_datapipe = location_datapipe
        self.roi_height_pixels = roi_height_pixels
        self.roi_width_pixels = roi_width_pixels
        self.y_dim_name = y_dim_name
        self.x_dim_name = x_dim_name
        self.datapipe_name = datapipe_name

    def __iter__(self) -> Union[xr.DataArray, xr.Dataset]:
        for xr_data, location in self.source_datapipe.zip_ocf(self.location_datapipe):

<<<<<<< HEAD
            with profile(f'select_spatial_slice_pixels {self.datapipe_name}'):
=======
            with profile("select_spatial_slice_pixels"):
>>>>>>> 94eb9ecd

                if "geostationary" in self.x_dim_name:
                    center_idx: Location = _get_idx_of_pixel_closest_to_poi_geostationary(
                        xr_data=xr_data,
                        center_osgb=location,
                        x_dim_name=self.x_dim_name,
                        y_dim_name=self.y_dim_name,
                    )
                else:
                    center_idx: Location = _get_idx_of_pixel_closest_to_poi(
                        xr_data=xr_data,
                        center_osgb=location,
                        x_dim_name=self.x_dim_name,
                        y_dim_name=self.y_dim_name,
                    )

                # Compute the index for left and right:
                half_height = self.roi_height_pixels // 2
                half_width = self.roi_width_pixels // 2

                left_idx = int(center_idx.x - half_width)
                right_idx = int(center_idx.x + half_width)
                top_idx = int(center_idx.y - half_height)
                bottom_idx = int(center_idx.y + half_height)

                # Sanity check!
                assert left_idx >= 0, f"{left_idx=} must be >= 0!"
                data_width_pixels = len(xr_data[self.x_dim_name])
                assert (
                    right_idx <= data_width_pixels
                ), f"{right_idx=} must be <= {data_width_pixels=}"
                assert top_idx >= 0, f"{top_idx=} must be >= 0!"
                data_height_pixels = len(xr_data[self.y_dim_name])
                assert (
                    bottom_idx <= data_height_pixels
                ), f"{bottom_idx=} must be <= {data_height_pixels=}"

                selected = xr_data.isel(
                    {
                        self.x_dim_name: slice(left_idx, right_idx),
                        self.y_dim_name: slice(top_idx, bottom_idx),
                    }
                )
                yield selected


@functional_datapipe("select_spatial_slice_meters")
class SelectSpatialSliceMetersIterDataPipe(IterDataPipe):
    """Select spatial slice based off meters from point of interest

    Currently assumes that there is pv_system_id to use isel on
    """

    def __init__(
        self,
        source_datapipe: IterDataPipe,
        location_datapipe: IterDataPipe,
        roi_height_meters: int,
        roi_width_meters: int,
        dim_name: str = "pv_system_id",
        y_dim_name: str = "y_osgb",
        x_dim_name: str = "x_osgb",
    ):
        """
        Select spatial slice based off pixels from point of interest

        Args:
            source_datapipe: Datapipe of Xarray data
            location_datapipe: Location datapipe
            roi_height_meters: ROI height in meters
            roi_width_meters: ROI width in meters
            dim_name: Dimension name to select for ID
            y_dim_name: the y dimension name, this is so we can switch between osgb and lat,lon
            x_dim_name: the x dimension name, this is so we can switch between osgb and lat,lon
        """
        self.source_datapipe = source_datapipe
        self.location_datapipe = location_datapipe
        self.roi_height_meters = roi_height_meters
        self.roi_width_meters = roi_width_meters
        self.dim_name = dim_name
        self.y_dim_name = y_dim_name
        self.x_dim_name = x_dim_name

    def __iter__(self) -> Union[xr.DataArray, xr.Dataset]:
        for xr_data, location in self.source_datapipe.zip_ocf(self.location_datapipe):

            with profile("select_spatial_slice_meters"):

                # Compute the index for left and right:
                logger.debug("Getting Spatial Slice Meters")

                half_height = self.roi_height_meters // 2
                half_width = self.roi_width_meters // 2

                left = location.x - half_width
                right = location.x + half_width
                bottom = location.y - half_height
                top = location.y + half_height
                # Select data in the region of interest:
                id_mask = (
                    (left <= getattr(xr_data, self.x_dim_name))
                    & (getattr(xr_data, self.x_dim_name) <= right)
                    & (getattr(xr_data, self.y_dim_name) <= top)
                    & (bottom <= getattr(xr_data, self.y_dim_name))
                )

                selected = xr_data.isel({self.dim_name: id_mask})
                yield selected


def _get_idx_of_pixel_closest_to_poi(
    xr_data: xr.DataArray, center_osgb: Location, y_dim_name: str = "y", x_dim_name: str = "x"
) -> Location:
    """
    Return x and y index location of pixel at center of region of interest.

    Args:
        xr_data: Xarray dataset
        center_osgb: Center in OSGB coordinates
        y_dim_name: Y dimension name
        x_dim_name: X dimension name

    Returns:
        The Location for the center pixel
    """
    y_index = xr_data.get_index(y_dim_name)
    x_index = xr_data.get_index(x_dim_name)
    return Location(
        y=y_index.get_indexer([float(center_osgb.y)], method="nearest")[0],
        x=x_index.get_indexer([float(center_osgb.x)], method="nearest")[0],
    )


def _get_idx_of_pixel_closest_to_poi_geostationary(
    xr_data: xr.DataArray,
    center_osgb: Location,
    x_dim_name="x_geostationary",
    y_dim_name="y_geostationary",
) -> Location:
    """
    Return x and y index location of pixel at center of region of interest.

    Args:
        xr_data: Xarray dataset
        center_osgb: Center in OSGB coordinates
        x_dim_name: X dimension name
        y_dim_name: Y dimension name

    Returns:
        Location for the center pixel in geostationary coordinates
    """
    _osgb_to_geostationary = load_geostationary_area_definition_and_transform_osgb(xr_data)
    center_geostationary_tuple = _osgb_to_geostationary(xx=center_osgb.x, yy=center_osgb.y)
    center_geostationary = Location(
        x=center_geostationary_tuple[0], y=center_geostationary_tuple[1]
    )

    # Get the index into x and y nearest to x_center_geostationary and y_center_geostationary:
    x_index_at_center = np.searchsorted(xr_data[x_dim_name].values, center_geostationary.x) - 1
    # y_geostationary is in descending order:
    y_index_at_center = len(xr_data[y_dim_name]) - (
        np.searchsorted(xr_data[y_dim_name].values[::-1], center_geostationary.y) - 1
    )
    return Location(x=x_index_at_center, y=y_index_at_center)<|MERGE_RESOLUTION|>--- conflicted
+++ resolved
@@ -51,11 +51,7 @@
     def __iter__(self) -> Union[xr.DataArray, xr.Dataset]:
         for xr_data, location in self.source_datapipe.zip_ocf(self.location_datapipe):
 
-<<<<<<< HEAD
             with profile(f'select_spatial_slice_pixels {self.datapipe_name}'):
-=======
-            with profile("select_spatial_slice_pixels"):
->>>>>>> 94eb9ecd
 
                 if "geostationary" in self.x_dim_name:
                     center_idx: Location = _get_idx_of_pixel_closest_to_poi_geostationary(
