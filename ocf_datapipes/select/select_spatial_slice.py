--- conflicted
+++ resolved
@@ -140,80 +140,64 @@
 
     def __iter__(self) -> Union[xr.DataArray, xr.Dataset]:
         for xr_data, location in self.source_datapipe.zip_ocf(self.location_datapipe):
-<<<<<<< HEAD
 
             with profile(f"select_spatial_slice_meters {self.datapipe_name}"):
-
+                
                 # Compute the index for left and right:
                 logger.debug("Getting Spatial Slice Meters")
 
                 half_height = self.roi_height_meters // 2
                 half_width = self.roi_width_meters // 2
-
+                
                 left = location.x - half_width
                 right = location.x + half_width
                 bottom = location.y - half_height
                 top = location.y + half_height
-                # Select data in the region of interest:
-=======
-            # Compute the index for left and right:
-            logger.debug("Getting Spatial Slice Meters")
-
-            half_height = self.roi_height_meters // 2
-            half_width = self.roi_width_meters // 2
-
-            left = location.x - half_width
-            right = location.x + half_width
-            bottom = location.y - half_height
-            top = location.y + half_height
-            if self.dim_name is None:  # Do it off coordinates, not ID
-                if "x_geostationary" == self.x_dim_name:
-                    # Convert to geostationary edges
-                    _osgb_to_geostationary = load_geostationary_area_definition_and_transform_osgb(
-                        xr_data
+
+
+                if self.dim_name is None:  # Do it off coordinates, not ID
+                    if "x_geostationary" == self.x_dim_name:
+                        # Convert to geostationary edges
+                        _osgb_to_geostationary = load_geostationary_area_definition_and_transform_osgb(
+                            xr_data
+                        )
+                        left, bottom = _osgb_to_geostationary(xx=left, yy=bottom)
+                        right, top = _osgb_to_geostationary(xx=right, yy=top)
+                        x_mask = (left <= xr_data.x_geostationary) & (xr_data.x_geostationary <= right)
+                        y_mask = (xr_data.y_geostationary <= top) & (  # Y is flipped
+                            bottom <= xr_data.y_geostationary
+                        )
+                        selected = xr_data.isel(x_geostationary=x_mask, y_geostationary=y_mask)
+                    elif "x" == self.x_dim_name:
+                        _osgb_to_geostationary = load_geostationary_area_definition_and_transform_osgb(
+                            xr_data
+                        )
+                        left, bottom = _osgb_to_geostationary(xx=left, yy=bottom)
+                        right, top = _osgb_to_geostationary(xx=right, yy=top)
+                        x_mask = (left <= xr_data.x) & (xr_data.x <= right)
+                        y_mask = (xr_data.y <= top) & (bottom <= xr_data.y)  # Y is flipped
+                        selected = xr_data.isel(x=x_mask, y=y_mask)
+                    elif "x_osgb" == self.x_dim_name:
+                        # Select data in the region of interest:
+                        x_mask = (left <= xr_data.x_osgb) & (xr_data.x_osgb <= right)
+                        y_mask = (xr_data.y_osgb <= top) & (bottom <= xr_data.y_osgb)
+                        selected = xr_data.isel(x_osgb=x_mask, y_osgb=y_mask)
+                    else:
+                        raise ValueError(
+                            f"{self.x_dim_name=} not in 'x', 'x_osgb',"
+                            f" 'x_geostationary', and {self.dim_name=} is 'None'"
+                        )
+                else:
+                    # Select data in the region of interest and ID:
+                    id_mask = (
+                        (left <= getattr(xr_data, self.x_dim_name))
+                        & (getattr(xr_data, self.x_dim_name) <= right)
+                        & (getattr(xr_data, self.y_dim_name) <= top)
+                        & (bottom <= getattr(xr_data, self.y_dim_name))
                     )
-                    left, bottom = _osgb_to_geostationary(xx=left, yy=bottom)
-                    right, top = _osgb_to_geostationary(xx=right, yy=top)
-                    x_mask = (left <= xr_data.x_geostationary) & (xr_data.x_geostationary <= right)
-                    y_mask = (xr_data.y_geostationary <= top) & (  # Y is flipped
-                        bottom <= xr_data.y_geostationary
-                    )
-                    selected = xr_data.isel(x_geostationary=x_mask, y_geostationary=y_mask)
-                elif "x" == self.x_dim_name:
-                    _osgb_to_geostationary = load_geostationary_area_definition_and_transform_osgb(
-                        xr_data
-                    )
-                    left, bottom = _osgb_to_geostationary(xx=left, yy=bottom)
-                    right, top = _osgb_to_geostationary(xx=right, yy=top)
-                    x_mask = (left <= xr_data.x) & (xr_data.x <= right)
-                    y_mask = (xr_data.y <= top) & (bottom <= xr_data.y)  # Y is flipped
-                    selected = xr_data.isel(x=x_mask, y=y_mask)
-                elif "x_osgb" == self.x_dim_name:
-                    # Select data in the region of interest:
-                    x_mask = (left <= xr_data.x_osgb) & (xr_data.x_osgb <= right)
-                    y_mask = (xr_data.y_osgb <= top) & (bottom <= xr_data.y_osgb)
-                    selected = xr_data.isel(x_osgb=x_mask, y_osgb=y_mask)
-                else:
-                    raise ValueError(
-                        f"{self.x_dim_name=} not in 'x', 'x_osgb',"
-                        f" 'x_geostationary', and {self.dim_name=} is 'None'"
-                    )
-            else:
-                # Select data in the region of interest and ID:
->>>>>>> 3649a525
-                id_mask = (
-                    (left <= getattr(xr_data, self.x_dim_name))
-                    & (getattr(xr_data, self.x_dim_name) <= right)
-                    & (getattr(xr_data, self.y_dim_name) <= top)
-                    & (bottom <= getattr(xr_data, self.y_dim_name))
-                )
-
-                selected = xr_data.isel({self.dim_name: id_mask})
-<<<<<<< HEAD
+
+                    selected = xr_data.isel({self.dim_name: id_mask})
                 yield selected
-=======
-            yield selected
->>>>>>> 3649a525
 
 
 def _get_idx_of_pixel_closest_to_poi(
