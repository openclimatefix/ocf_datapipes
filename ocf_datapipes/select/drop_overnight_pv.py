<<<<<<< HEAD
"""Drop PV systems that report overnight"""

import logging
import random
from datetime import datetime
from typing import Dict, List, Union

import numpy as np
import pandas as pd
import xarray as xr
from torchdata.datapipes import functional_datapipe
from torchdata.datapipes.iter import IterDataPipe

logger = logging.getLogger(__name__)

"""According to the UK Met office- https://www.metoffice.gov.uk/weather/learn-about/met-office-for-schools/other-content/other-resources/our-seasons
=======
"""Drop PV systems that report overnight

According to the UK Met office- https://www.metoffice.gov.uk/weather/learn-about/met-office-for-schools/other-content/other-resources/our-seasons
>>>>>>> f8838eef

Summer  - starts in June in the UK and finishes at the end of August.
Autumn -  starts in September and finishes in November
Winter - runs from December to February
Spring - begins in March and ends in May
According to worlddata.info - https://www.worlddata.info/europe/united-kingdom/sunset.php
Month	    Sunrise	    Sunset      Hours of daylight
January	    07:57 am	04:22 pm	8:25 h
February	07:12 am	05:16 pm	10:05 h
March	    06:12 am	06:06 pm	11:54 h
April	    06:02 am	07:58 pm	13:56 h
May	        05:06 am	08:47 pm	15:41 h
June	    04:40 am	09:21 pm	16:41 h
July	    04:59 am	09:13 pm	16:15 h
August	    05:44 am	08:25 pm	14:41 h
September	06:33 am	07:17 pm	12:44 h
October	    07:22 am	06:09 pm	10:47 h
November	07:16 am	04:13 pm	8:57 h
December	07:57 am	03:53 pm	7:56 h
"""

import logging
from datetime import datetime
<<<<<<< HEAD
import numpy as np

import xarray as xr
from ocf_datapipes.utils.utils import datetime64_to_datetime
=======

import xarray as xr
>>>>>>> f8838eef
from torchdata.datapipes import functional_datapipe
from torchdata.datapipes.iter import IterDataPipe

logger = logging.getLogger(__name__)

<<<<<<< HEAD
@functional_datapipe("drop_night_pv")
class DropNightPVIterDataPipe(IterDataPipe):
    """
    Drop the pv systems which generates power over night date from a timeseries xarray Dataset.
=======
uk_daynight_dict = {
    "1": ["17", "7"],
    "2": ["18", "7"],
    "3": ["19", "9"],
    "4": ["20", "6"],
    "5": ["21", "5"],
    "6": ["22", "4"],
    "7": ["22", "5"],
    "8": ["21", "5"],
    "9": ["20", "6"],
    "10": ["21", "7"],
    "11": ["17", "7"],
    "12": ["17", "7"],
}


@functional_datapipe("drop_night_pv")
class DropNightPVIterDataPipe(IterDataPipe):
    """Drop the pv output of the over night date times in a timeseries Xarray Dataset.

    This function provides an extra dimension of day and night status for each time step
    in a timeseries Xarray Dataset.With that, it fills NaNs in all the datavariables
    where the status is "night".

    Args:
        source_datapipe: A datapipe that emmits Xarray Dataset of the pv.netcdf file.
>>>>>>> f8838eef
    """

    def __init__(self, source_datapipe: IterDataPipe):
        """
<<<<<<< HEAD
        This method drops the PV systems producing output overnight

        Args:
=======
        This function provides an extra dimension of day and night status for each time step
        in a timeseries Xarray Dataset

        With that, it fills NaNs in all the datavariables where the status is "night"

        Args
>>>>>>> f8838eef
            source_datapipe: A datapipe that emmits Xarray Dataset of the pv.netcdf file
        """
        self.source_datapipe = source_datapipe

<<<<<<< HEAD
    def __iter__(
        self) -> xr.DataArray():

        logger.warning("This droping of the nighttime pv is only applicable to the UK PV datasets")

        for xr_dataset in self.source_datapipe:

            id_list = xr_dataset.coords["pv_system_id"].values                                   
            nopvid = []
            for i in id_list:
                data = xr_dataset.sel(
                    #TODO bug regarding indexing xarray with coordinates
                    status_day = "night", 
                    pv_system_id = i
                    )
                check = np.all(data.values == 0.)
                while not check:
                    nopvid.append(i)
                    break
            xr_dataset = xr_dataset.drop_sel(pv_system_id = nopvid)
            yield xr_dataset

            # TODO in a different PR, try to do this without a loop, this is normally quicker
            # It has been moved to a different .py file : assign_daynight_status.py
            # select only day
            # TODO drop system is producing power over night
            #This method drops the systems producing overnight
=======
    @staticmethod
    def day_status(date_time_of_day: datetime):
        dtime = date_time_of_day
        date_month = str(dtime.month)
        date_hr = str(dtime.strftime("%H"))
        status = uk_daynight_dict[date_month]
        if (date_hr >= status[0]) and (date_hr <= status[1]):
            status_day = "night"
        else:
            status_day = "day"
        return status_day

    def __iter__(self) -> xr.Dataset():
        logger.warning("This droping of the nighttime pv is only applicable to the UK PV datasets")
        # Classifying the night time
        for xr_dataset in self.source_datapipe:
            dates_list = xr_dataset.coords["time_utc"].values.astype("datetime64[s]").tolist()

            # TODO in a different PR, try to do this without a loop, this is normally quicker
            status = [self.day_status(i) for i in dates_list]

            # sanity check
            assert len(dates_list) == len(status)

            # assign new variable
            xr_dataset = xr_dataset.assign_coords(daynight_status=("time_utc", status))

            # select only day
            # TODO drop system is producing power over night
            xr_dataset = xr_dataset.where(xr_dataset.daynight_status == "day")
            yield xr_dataset
>>>>>>> f8838eef
<|MERGE_RESOLUTION|>--- conflicted
+++ resolved
@@ -1,25 +1,6 @@
-<<<<<<< HEAD
-"""Drop PV systems that report overnight"""
-
-import logging
-import random
-from datetime import datetime
-from typing import Dict, List, Union
-
-import numpy as np
-import pandas as pd
-import xarray as xr
-from torchdata.datapipes import functional_datapipe
-from torchdata.datapipes.iter import IterDataPipe
-
-logger = logging.getLogger(__name__)
-
-"""According to the UK Met office- https://www.metoffice.gov.uk/weather/learn-about/met-office-for-schools/other-content/other-resources/our-seasons
-=======
 """Drop PV systems that report overnight
 
 According to the UK Met office- https://www.metoffice.gov.uk/weather/learn-about/met-office-for-schools/other-content/other-resources/our-seasons
->>>>>>> f8838eef
 
 Summer  - starts in June in the UK and finishes at the end of August.
 Autumn -  starts in September and finishes in November
@@ -43,26 +24,13 @@
 
 import logging
 from datetime import datetime
-<<<<<<< HEAD
-import numpy as np
 
 import xarray as xr
-from ocf_datapipes.utils.utils import datetime64_to_datetime
-=======
-
-import xarray as xr
->>>>>>> f8838eef
 from torchdata.datapipes import functional_datapipe
 from torchdata.datapipes.iter import IterDataPipe
 
 logger = logging.getLogger(__name__)
 
-<<<<<<< HEAD
-@functional_datapipe("drop_night_pv")
-class DropNightPVIterDataPipe(IterDataPipe):
-    """
-    Drop the pv systems which generates power over night date from a timeseries xarray Dataset.
-=======
 uk_daynight_dict = {
     "1": ["17", "7"],
     "2": ["18", "7"],
@@ -89,56 +57,20 @@
 
     Args:
         source_datapipe: A datapipe that emmits Xarray Dataset of the pv.netcdf file.
->>>>>>> f8838eef
     """
 
     def __init__(self, source_datapipe: IterDataPipe):
         """
-<<<<<<< HEAD
-        This method drops the PV systems producing output overnight
-
-        Args:
-=======
         This function provides an extra dimension of day and night status for each time step
         in a timeseries Xarray Dataset
 
         With that, it fills NaNs in all the datavariables where the status is "night"
 
         Args
->>>>>>> f8838eef
             source_datapipe: A datapipe that emmits Xarray Dataset of the pv.netcdf file
         """
         self.source_datapipe = source_datapipe
 
-<<<<<<< HEAD
-    def __iter__(
-        self) -> xr.DataArray():
-
-        logger.warning("This droping of the nighttime pv is only applicable to the UK PV datasets")
-
-        for xr_dataset in self.source_datapipe:
-
-            id_list = xr_dataset.coords["pv_system_id"].values                                   
-            nopvid = []
-            for i in id_list:
-                data = xr_dataset.sel(
-                    #TODO bug regarding indexing xarray with coordinates
-                    status_day = "night", 
-                    pv_system_id = i
-                    )
-                check = np.all(data.values == 0.)
-                while not check:
-                    nopvid.append(i)
-                    break
-            xr_dataset = xr_dataset.drop_sel(pv_system_id = nopvid)
-            yield xr_dataset
-
-            # TODO in a different PR, try to do this without a loop, this is normally quicker
-            # It has been moved to a different .py file : assign_daynight_status.py
-            # select only day
-            # TODO drop system is producing power over night
-            #This method drops the systems producing overnight
-=======
     @staticmethod
     def day_status(date_time_of_day: datetime):
         dtime = date_time_of_day
@@ -170,4 +102,92 @@
             # TODO drop system is producing power over night
             xr_dataset = xr_dataset.where(xr_dataset.daynight_status == "day")
             yield xr_dataset
->>>>>>> f8838eef
+
+import logging
+import random
+from datetime import datetime
+from typing import Dict, List, Union
+
+import numpy as np
+import pandas as pd
+import xarray as xr
+from torchdata.datapipes import functional_datapipe
+from torchdata.datapipes.iter import IterDataPipe
+
+logger = logging.getLogger(__name__)
+
+"""According to the UK Met office- https://www.metoffice.gov.uk/weather/learn-about/met-office-for-schools/other-content/other-resources/our-seasons
+
+Summer  - starts in June in the UK and finishes at the end of August.
+Autumn -  starts in September and finishes in November
+Winter - runs from December to February
+Spring - begins in March and ends in May
+According to worlddata.info - https://www.worlddata.info/europe/united-kingdom/sunset.php
+Month	    Sunrise	    Sunset      Hours of daylight
+January	    07:57 am	04:22 pm	8:25 h
+February	07:12 am	05:16 pm	10:05 h
+March	    06:12 am	06:06 pm	11:54 h
+April	    06:02 am	07:58 pm	13:56 h
+May	        05:06 am	08:47 pm	15:41 h
+June	    04:40 am	09:21 pm	16:41 h
+July	    04:59 am	09:13 pm	16:15 h
+August	    05:44 am	08:25 pm	14:41 h
+September	06:33 am	07:17 pm	12:44 h
+October	    07:22 am	06:09 pm	10:47 h
+November	07:16 am	04:13 pm	8:57 h
+December	07:57 am	03:53 pm	7:56 h
+"""
+
+import logging
+from datetime import datetime
+import numpy as np
+
+import xarray as xr
+from ocf_datapipes.utils.utils import datetime64_to_datetime
+from torchdata.datapipes import functional_datapipe
+from torchdata.datapipes.iter import IterDataPipe
+
+logger = logging.getLogger(__name__)
+
+@functional_datapipe("drop_night_pv")
+class DropNightPVIterDataPipe(IterDataPipe):
+    """
+    Drop the pv systems which generates power over night date from a timeseries xarray Dataset.
+    """
+
+    def __init__(self, source_datapipe: IterDataPipe):
+        """
+        This method drops the PV systems producing output overnight
+
+        Args:
+            source_datapipe: A datapipe that emmits Xarray Dataset of the pv.netcdf file
+        """
+        self.source_datapipe = source_datapipe
+
+    def __iter__(
+        self) -> xr.DataArray():
+
+        logger.warning("This droping of the nighttime pv is only applicable to the UK PV datasets")
+
+        for xr_dataset in self.source_datapipe:
+
+            id_list = xr_dataset.coords["pv_system_id"].values                                   
+            nopvid = []
+            for i in id_list:
+                data = xr_dataset.sel(
+                    #TODO bug regarding indexing xarray with coordinates
+                    status_day = "night", 
+                    pv_system_id = i
+                    )
+                check = np.all(data.values == 0.)
+                while not check:
+                    nopvid.append(i)
+                    break
+            xr_dataset = xr_dataset.drop_sel(pv_system_id = nopvid)
+            yield xr_dataset
+
+            # TODO in a different PR, try to do this without a loop, this is normally quicker
+            # It has been moved to a different .py file : assign_daynight_status.py
+            # select only day
+            # TODO drop system is producing power over night
+            #This method drops the systems producing overnight