--- conflicted
+++ resolved
@@ -1,9 +1,6 @@
-<<<<<<< HEAD
 """Pick locations from a dataset"""
-=======
 import logging
 
->>>>>>> c2f4f449
 import numpy as np
 from torchdata.datapipes import functional_datapipe
 from torchdata.datapipes.iter import IterDataPipe
