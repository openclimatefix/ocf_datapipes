--- conflicted
+++ resolved
@@ -39,12 +39,8 @@
     def __iter__(self) -> pd.DataFrame:
         if self.location_datapipe is None:
             for set_of_pd_datas in self.source_datapipe.zip_ocf(*self.secondary_datapipes):
-<<<<<<< HEAD
 
                 with profile("Get over-lapping datetimes"):
-=======
-                time_periods = intersection_of_multiple_dataframes_of_periods(list(set_of_pd_datas))
->>>>>>> 174608d8
 
                     time_periods = intersection_of_multiple_dataframes_of_periods(
                         list(set_of_pd_datas)
@@ -53,7 +49,7 @@
                     logger.debug(f"Found {len(time_periods)} time periods")
                     assert len(time_periods) > 0
 
-                    yield time_periods
+                yield time_periods
         else:
             for set_of_pd_datas in self.source_datapipe.zip_ocf(
                 *self.secondary_datapipes, self.location_datapipe
