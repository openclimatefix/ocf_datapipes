--- conflicted
+++ resolved
@@ -29,13 +29,8 @@
             source_datapipe: A datapipe that emits xarray Dataset of PV generation
             threshold: Relative threshold for night-time production. Any system that generates more
                 power than this in any night-time timestamp will be dropped
-<<<<<<< HEAD
             daynight_method: Method used to assign datetimes to either 'night' or 'day'. Either 
                 "simple" or "elevation". See `AssignDayNightStatusIterDataPipe` for details
-=======
-            daynight_method: Method used to assign datetimes to either 'night' or 'day'. See
-                `AssignDayNightStatusIterDataPipe` for details
->>>>>>> 42c6ee28
         """
         assert daynight_method in ["simple", "elevation"]
         self.source_datapipe = source_datapipe
