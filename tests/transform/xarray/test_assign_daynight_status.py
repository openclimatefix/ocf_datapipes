--- conflicted
+++ resolved
@@ -12,12 +12,7 @@
 def test_assign_status_night(passiv_datapipe):
     night_status = AssignDayNightStatus(passiv_datapipe)
     data = next(iter(night_status))
-<<<<<<< HEAD
     coords = data.coords["status_daynight"].values    
-=======
-    coords = data.coords["status_daynight"].values
-
->>>>>>> 3e65ed1e
     # For the fourth month in the passiv_datapipe, according to
     # the uk daynight dictionary set in the assign_daynight_status.py
     # total night status count of 5 minute timseries data is 121
@@ -34,7 +29,6 @@
     execution_time = timeit(lambda: next(iter((datapipe))), number=365)
 
     print(f"\nExecution time: {execution_time:.4f} seconds")
-
 
 def test_with_constructed_array():
     time = pd.date_range("17:00", "23:55", freq="5min")
