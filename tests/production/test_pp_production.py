--- conflicted
+++ resolved
@@ -30,11 +30,6 @@
         64,
         64,
     )  # 2nd dim is 6 history + now
-<<<<<<< HEAD
-    assert batch[BatchKey.nwp].shape == (4, 3, 9, 2, 2)  # 2nd dim is 1 history + now + 1 future
-    assert batch[BatchKey.pv].shape == (4, 19, 32)  # 2nd dim is 6 history + now
-    assert batch[BatchKey.gsp].shape == (4, 7, 1)  # 2nd dim is 4 history + now
-=======
     assert batch[BatchKey.nwp].shape == (
         4,
         3,
@@ -44,5 +39,4 @@
     )  # 2nd dim is 1 history + now + 7 future ?? TODO check
     assert batch[BatchKey.pv].shape == (4, 19, 32)  # 2nd dim is 6 history + now + 12 future
     assert batch[BatchKey.gsp].shape == (4, 7, 1)  # 2nd dim is 4 history + now + 2 future
->>>>>>> 61c2fc5e
     assert batch[BatchKey.hrvsatellite_surface_height].shape == (4, 64, 64)