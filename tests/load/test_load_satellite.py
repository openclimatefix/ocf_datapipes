--- conflicted
+++ resolved
@@ -4,7 +4,6 @@
 def test_open_satellite():
     sat_dp = OpenSatellite(zarr_path="tests/data/hrv_sat_data.zarr")
     metadata = next(iter(sat_dp))
-<<<<<<< HEAD
     assert metadata is not None
 
 def test_open_hrvsatellite():
@@ -15,6 +14,4 @@
 def test_open_satellite_15():
     sat_dp = OpenSatellite(zarr_path="tests/data/sat_data_15.zarr")
     metadata = next(iter(sat_dp))
-=======
->>>>>>> 875c5538
     assert metadata is not None