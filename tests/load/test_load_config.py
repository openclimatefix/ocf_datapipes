--- conflicted
+++ resolved
@@ -1,12 +1,4 @@
-<<<<<<< HEAD
-# from ocf_datapipes.load import OpenConfiguration
-#
-#
-# def test_open_config():
-#     config_dp = OpenConfiguration("tests/config/test.yaml")
-#     configuration = next(config_dp)
-#     print(configuration)
-=======
+
 from ocf_datapipes.load import OpenConfiguration
 
 
@@ -14,4 +6,3 @@
     config_dp = OpenConfiguration("tests/config/test.yaml")
     configuration = next(iter(config_dp))
     print(configuration)
->>>>>>> ba954f9a
